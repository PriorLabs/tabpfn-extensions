#  Copyright (c) Prior Labs GmbH 2025.
#  Licensed under the Apache License, Version 2.0

"""TabPFN implementation in AutoGluon taken from TabArena: A Living Benchmark for Machine Learning on Tabular Data,
Nick Erickson, Lennart Purucker, Andrej Tschalzev, David Holzmüller, Prateek Mutalik Desai, David Salinas,
Frank Hutter, Preprint., 2025.
"""

from __future__ import annotations

import datetime
from enum import Enum
from typing import Any, Literal

import numpy as np
import pandas as pd
import torch
from sklearn.base import BaseEstimator, ClassifierMixin, RegressorMixin
from sklearn.preprocessing import LabelEncoder
from sklearn.utils import check_random_state
from sklearn.utils.validation import check_is_fitted

from tabpfn_extensions.misc.sklearn_compat import validate_data
from tabpfn_extensions.utils import infer_categorical_features, infer_device_and_type


class TaskType(str, Enum):
    BINARY = "binary"
    MULTICLASS = "multiclass"
    REGRESSION = "regression"


class DeviceType(str, Enum):
    CUDA = "cuda"
    CPU = "cpu"
    AUTO = "auto"


class AutoTabPFNBase(BaseEstimator):
    """An AutoGluon-powered scikit-learn wrapper for ensembling TabPFN models.

    This class serves as a base for creating powerful classification and regression
    models by building a post-hoc ensemble of multiple TabPFN configurations using
    AutoGluon. This approach leverages AutoGluon's robust ensembling strategies to
    combine predictions from various specialized TabPFN models, often leading to
    state-of-the-art performance on tabular datasets.

    The implementation is based on the methodology presented in the "TabArena" paper.

    Parameters
    ----------
    max_time : int | None, default=360
        Maximum time in seconds to train the ensemble. If `None`, training will run until
        all models are fitted.
    eval_metric : str | None, default=None
        The evaluation metric for AutoGluon to optimize. If `None`, a default metric
        is chosen based on the problem type (e.g., 'accuracy' for classification).
        For a full list of options, see the AutoGluon documentation.
    presets : list[str] | str | None, default=None
        AutoGluon preset to control the quality-time trade-off.
    device : {"cpu", "cuda", "auto"}, default="auto"
        The device to use for training. "auto" will select "cuda" if available, otherwise "cpu".
    random_state : int | np.random.RandomState | None, default=None
        Controls the randomness for both base model training and the ensembling process.
    categorical_feature_indices : list[int] | None, default=None
        Indices of the categorical features in the input data. If `None`, they will be
        automatically inferred during `fit()`.
    phe_init_args : dict | None, default=None
        Advanced customization arguments passed directly to the `TabularPredictor`
        constructor in AutoGluon. See the AutoGluon documentation for details.
    phe_fit_args : dict | None, default=None
        Advanced customization arguments passed to the `TabularPredictor.fit()` method
        in AutoGluon. See the AutoGluon documentation for details.
    n_ensemble_models : int, default=5
        The number of random TabPFN configurations to generate and include in the
        AutoGluon model zoo for ensembling. TabArena used 200 models for their final
        evaluation.
    n_estimators : int, default=8
        The number of internal transformers to ensemble within each individual TabPFN model.
        Higher values can improve performance but increase resource usage.
    ignore_pretraining_limits : bool, default=False
        If `True`, bypasses TabPFN's built-in limits on dataset size (10000 samples)
        and feature count (500). **Warning:** Use with caution, as performance is not
        guaranteed and may be poor when exceeding these limits.

    Attributes:
    ----------
    predictor_ : autogluon.tabular.TabularPredictor
        The fitted AutoGluon predictor object that manages the ensemble.
    categorical_feature_indices_ : list[int]
        The effective list of categorical feature indices used by the model.
    classes_ : np.ndarray
        For classifiers, an array of class labels known to the model.
    n_features_in_ : int
        The number of features seen during `fit()`.
    _column_names : list[str]
        Internal list of feature names used for prediction.
    """

    def __init__(
        self,
        *,
        max_time: int | None = 360,
        eval_metric: str | None = None,
        presets: list[str] | str | None = None,
        device: Literal["cpu", "cuda", "auto"] = "auto",
        random_state: int | None | np.random.RandomState = None,
        categorical_feature_indices: list[int] | None = None,
        phe_init_args: dict | None = None,
        phe_fit_args: dict | None = None,
        n_ensemble_models: int = 20,
        n_estimators: int = 8,
        ignore_pretraining_limits: bool = False,
    ):
<<<<<<< HEAD
        if n_ensemble_models < 1:
            raise ValueError(f"n_ensemble_models must be >= 1, got {n_ensemble_models}")

        if max_time is not None and max_time <= 0:
            raise ValueError("max_time must be a positive integer or None.")

=======
>>>>>>> 8e3a9039
        self.max_time = max_time
        self.eval_metric = eval_metric
        self.presets = presets
        self.device = device
        if isinstance(random_state, np.random.Generator):
            random_state = random_state.integers(np.iinfo(np.int32).max)
        self.random_state = random_state
        self.categorical_feature_indices = categorical_feature_indices
        self.phe_init_args = phe_init_args
        self.phe_fit_args = phe_fit_args
        self.n_ensemble_models = n_ensemble_models
        self.n_estimators = n_estimators
        self.ignore_pretraining_limits = ignore_pretraining_limits

        self._is_classifier = False

    def _get_predictor_init_args(self) -> dict[str, Any]:
        """Constructs the initialization arguments for AutoGluon's TabularPredictor."""
        timestamp = datetime.datetime.now().strftime("%Y%m%d_%H%M%S")
        default_args = {"verbosity": 2, "path": f"TabPFNModels/m-{timestamp}"}
        user_args = self.phe_init_args or {}
        return {**default_args, **user_args}

    def _get_predictor_fit_args(self) -> dict[str, Any]:
        """Constructs the fit arguments for AutoGluon's TabularPredictor."""
        default_args = {
            "num_bag_folds": 8,
            "fit_weighted_ensemble": True,
        }
        user_args = self.phe_fit_args or {}
        return {**default_args, **user_args}

    def _prepare_fit(
        self,
        X: pd.DataFrame | np.ndarray,
        y: pd.Series | np.ndarray,
        categorical_feature_indices: list[int] | None = None,
    ) -> tuple[pd.DataFrame | np.ndarray, pd.Series | np.ndarray]:
        self.device_ = infer_device_and_type(self.device)
        if self.n_ensemble_models <= 1:
            raise ValueError(
                f"n_ensemble_models must be > 1, got {self.n_ensemble_models}"
            )
        if self.max_time is not None and self.max_time <= 0:
            raise ValueError("max_time must be a positive integer or None.")

        original_columns = None
        if isinstance(X, pd.DataFrame):
            original_columns = X.columns.tolist()

        X, y = validate_data(
            self,
            X,
            y,
            ensure_all_finite=False,
        )

        if original_columns is not None:
            X = pd.DataFrame(X, columns=original_columns)

        effective_cat_indices = categorical_feature_indices
        if effective_cat_indices is None:
            effective_cat_indices = self.categorical_feature_indices

        # Auto-detect if still not specified and store in a new "fitted" attribute
        if effective_cat_indices is None:
            self.categorical_feature_indices_ = infer_categorical_features(X)
        else:
            self.categorical_feature_indices_ = effective_cat_indices

        return X, y

    def __sklearn_tags__(self):
        tags = super().__sklearn_tags__()
        tags.input_tags.allow_nan = True
        return tags

    def fit(self, X: np.ndarray | pd.DataFrame, y: np.ndarray | pd.Series):
        """Fits the model by training an ensemble of TabPFN configurations using AutoGluon.
        This method should be called from the child class's fit method after validation.
        """
        from autogluon.tabular import TabularPredictor
        from autogluon.tabular.models import TabPFNV2Model

        from tabpfn_extensions.post_hoc_ensembles.utils import search_space_func

        if isinstance(X, pd.DataFrame):
            training_df = X.copy()
            self._column_names = X.columns.tolist()
        else:
            self._column_names = [f"f{i}" for i in range(X.shape[1])]
            training_df = pd.DataFrame(X, columns=self._column_names)

        training_df["_target_"] = y

        problem_type = (
            TaskType.BINARY
            if self._is_classifier and len(np.unique(y)) == 2
            else (TaskType.MULTICLASS if self._is_classifier else TaskType.REGRESSION)
        )

        self.predictor_ = TabularPredictor(
            label="_target_",
            problem_type=problem_type,
            eval_metric=self.eval_metric,
            **self._get_predictor_init_args(),
        )

        # Generate hyperparameter configurations for TabPFN Ensemble

        task_type = "multiclass" if self._is_classifier else "regression"
<<<<<<< HEAD

        if self.n_ensemble_models > 1:
            rng = check_random_state(self.random_state)
            seed = rng.randint(np.iinfo(np.int32).max)
            tabpfn_configs = search_space_func(
                task_type=task_type,
                n_ensemble_models=self.n_ensemble_models,
                n_estimators=self.n_estimators,
                balance_probabilities=self.balance_probabilities,
                ignore_pretraining_limits=self.ignore_pretraining_limits,
                seed=seed,
            )

        else:  # elif self.n_ensemble_models == 1:
            tabpfn_configs = {
                "n_estimators": self.n_estimators,
                "balance_probabilities": None
                if task_type == "regression"
                else self.balance_probabilities,
                "ignore_pretraining_limits": self.ignore_pretraining_limits,
            }

=======
        rng = check_random_state(self.random_state)
        seed = rng.randint(np.iinfo(np.int32).max)

        tabpfn_configs = search_space_func(
            task_type=task_type,
            n_ensemble_models=self.n_ensemble_models,
            n_estimators=self.n_estimators,
            ignore_pretraining_limits=self.ignore_pretraining_limits,
            seed=seed,
            **self.get_task_args_(),
        )
>>>>>>> 8e3a9039
        hyperparameters = {TabPFNV2Model: tabpfn_configs}

        # Set GPU count
        num_gpus = 0
        if self.device_ == DeviceType.CUDA:
            num_gpus = torch.cuda.device_count()

        self.predictor_.fit(
            train_data=training_df,
            time_limit=self.max_time,
            presets=self.presets,
            hyperparameters=hyperparameters,
            num_gpus=num_gpus,
            **self._get_predictor_fit_args(),
        )

        # Set sklearn required attributes from the fitted predictor
        self.n_features_in_ = len(self.predictor_.features())

        return self

    def get_task_args_(self) -> dict[str, Any]:
        """Returns task-specific arguments for the TabPFN search space."""
        return {}

    def _more_tags(self):
        return {"allow_nan": True, "non_deterministic": True}


class AutoTabPFNClassifier(ClassifierMixin, AutoTabPFNBase):
    """An AutoGluon-powered scikit-learn wrapper for ensembling TabPFN classifiers.

    This model creates a post-hoc ensemble of multiple TabPFN configurations using
    AutoGluon, leveraging its ensembling strategies for state-of-the-art performance.
    It is designed for binary and multi-class classification tasks.

    The implementation is based on the methodology from the "TabArena" paper.

    Parameters
    ----------
    max_time : int | None, default=360
        Maximum time in seconds to train the ensemble.
    eval_metric : str | None, default=None
        Metric for AutoGluon to optimize. Defaults to 'accuracy'.
    presets : list[str] | str | None, default=None
        AutoGluon preset to control the quality-time trade-off.
    device : {"cpu", "cuda", "auto"}, default="auto"
        Device for training. "auto" selects "cuda" if available.
    random_state : int | np.random.RandomState | None, default=None
        Controls randomness for reproducibility.
    categorical_feature_indices : list[int] | None, default=None
        Indices of categorical features. If `None`, they are inferred automatically.
    phe_init_args : dict | None, default=None
        Advanced arguments for AutoGluon's `TabularPredictor` constructor.
    phe_fit_args : dict | None, default=None
        Advanced arguments for AutoGluon's `TabularPredictor.fit()` method.
    n_ensemble_models : int, default=5
        The number of random TabPFN configurations to generate and include in the
        AutoGluon model zoo for ensembling. TabArena used 200 models for their final
        evaluation.
    n_estimators : int, default=8
        The number of internal transformers to ensemble within each individual TabPFN model.
        Higher values can improve performance but increase resource usage.
    balance_probabilities : bool, default=False
        Whether to balance the output probabilities from TabPFN. This can be beneficial
        for classification tasks with imbalanced classes.
    ignore_pretraining_limits : bool, default=False
        If `True`, bypasses TabPFN's built-in limits on dataset size (10000 samples)
        and feature count (500). **Warning:** Use with caution, as performance is not
        guaranteed and may be poor when exceeding these limits.

    Attributes:
    ----------
    predictor_ : autogluon.tabular.TabularPredictor
        The fitted AutoGluon predictor managing the ensemble.
    categorical_feature_indices_ : list[int]
        The effective list of categorical feature indices used by the model.
    classes_ : np.ndarray
        An array of class labels known to the classifier.
    n_features_in_ : int
        The number of features seen during `fit()`.
    """

    def __init__(
        self,
        *,
        max_time: int | None = 360,
        eval_metric: str | None = None,
        presets: list[str] | str | None = None,
        device: Literal["cpu", "cuda", "auto"] = "auto",
        random_state: int | None | np.random.RandomState = None,
        categorical_feature_indices: list[int] | None = None,
        phe_init_args: dict | None = None,
        phe_fit_args: dict | None = None,
        n_ensemble_models: int = 20,
        n_estimators: int = 8,
        balance_probabilities: bool = False,
        ignore_pretraining_limits: bool = False,
    ):
        super().__init__(
            max_time=max_time,
            eval_metric=eval_metric,
            presets=presets,
            device=device,
            random_state=random_state,
            categorical_feature_indices=categorical_feature_indices,
            phe_init_args=phe_init_args,
            phe_fit_args=phe_fit_args,
            n_ensemble_models=n_ensemble_models,
            n_estimators=n_estimators,
            ignore_pretraining_limits=ignore_pretraining_limits,
        )

        self.balance_probabilities = balance_probabilities
        self._is_classifier = True

    def __sklearn_tags__(self):
        tags = super().__sklearn_tags__()
        tags.estimator_type = "classifier"
        return tags

    def fit(
        self,
        X: pd.DataFrame | np.ndarray,
        y: pd.Series | np.ndarray,
        categorical_feature_indices: list[int] | None = None,
    ) -> AutoTabPFNClassifier:
        X, y = self._prepare_fit(X, y, categorical_feature_indices)

        # Encode labels to be 0-indexed and set self.classes_
        self.label_encoder_ = LabelEncoder()
        y_encoded = self.label_encoder_.fit_transform(y)
        self.classes_ = self.label_encoder_.classes_

        # Single class case - special handling
        if len(self.classes_) == 1:
            self.single_class_ = True
            self.single_class_value_ = self.classes_[0]
            self.n_features_in_ = X.shape[1]
            return self

        # Normal case - multiple classes with sufficient samples per class
        self.single_class_ = False
        super().fit(X, y_encoded)
        return self

    def predict(self, X: pd.DataFrame | np.ndarray) -> np.ndarray:
        check_is_fitted(self)
        X = validate_data(
            self,
            X,
            ensure_all_finite=False,
            reset=False,
        )
        if hasattr(self, "single_class_") and self.single_class_:
            return np.full(X.shape[0], self.single_class_value_)

        preds = self.predictor_.predict(pd.DataFrame(X, columns=self._column_names))
        # Decode predictions back to original labels.
        return self.label_encoder_.inverse_transform(preds.to_numpy())

    def predict_proba(self, X: pd.DataFrame | np.ndarray) -> np.ndarray:
        check_is_fitted(self)
        X = validate_data(
            self,
            X,
            ensure_all_finite=False,
            reset=False,
        )
        if hasattr(self, "single_class_") and self.single_class_:
            # Return correct (n_samples, n_classes) shape
            proba = np.zeros((X.shape[0], len(self.classes_)))
            proba[:, 0] = 1.0
            return proba

        # Re-align predict_proba output to match self.classes_
        proba_df = self.predictor_.predict_proba(
            pd.DataFrame(X, columns=self._column_names), as_pandas=True
        )
        original_cols = self.label_encoder_.inverse_transform(proba_df.columns)
        proba_df.columns = original_cols
        return proba_df.reindex(columns=self.classes_).to_numpy()

    def get_task_args_(self) -> dict[str, Any]:
        return {"balance_probabilities": self.balance_probabilities}


class AutoTabPFNRegressor(RegressorMixin, AutoTabPFNBase):
    """An AutoGluon-powered scikit-learn wrapper for ensembling TabPFN regressors.

    This model creates a post-hoc ensemble of multiple TabPFN configurations using
    AutoGluon, leveraging its ensembling strategies for state-of-the-art performance.
    It is designed for regression tasks.

    The implementation is based on the methodology from the "TabArena" paper.

    Parameters
    ----------
    max_time : int | None, default=360
        Maximum time in seconds to train the ensemble.
    eval_metric : str | None, default=None
        Metric for AutoGluon to optimize. Defaults to 'root_mean_squared_error'.
    presets : list[str] | str | None, default=None
        AutoGluon preset to control the quality-time trade-off.
    device : {"cpu", "cuda", "auto"}, default="auto"
        Device for training. "auto" selects "cuda" if available.
    random_state : int | np.random.RandomState | None, default=None
        Controls randomness for reproducibility.
    categorical_feature_indices : list[int] | None, default=None
        Indices of categorical features. If `None`, they are inferred automatically.
    phe_init_args : dict | None, default=None
        Advanced arguments for AutoGluon's `TabularPredictor` constructor.
    phe_fit_args : dict | None, default=None
        Advanced arguments for AutoGluon's `TabularPredictor.fit()` method.
    n_ensemble_models : int, default=5
        The number of random TabPFN configurations to generate and include in the
        AutoGluon model zoo for ensembling. TabArena used 200 models for their final
        evaluation.
    n_estimators : int, default=8
        The number of internal transformers to ensemble within each individual TabPFN model.
        Higher values can improve performance but increase resource usage.
    ignore_pretraining_limits : bool, default=False
        If `True`, bypasses TabPFN's built-in limits on dataset size (10000 samples)
        and feature count (500). **Warning:** Use with caution, as performance is not
        guaranteed and may be poor when exceeding these limits.

    Attributes:
    ----------
    predictor_ : autogluon.tabular.TabularPredictor
        The fitted AutoGluon predictor managing the ensemble.
    categorical_feature_indices_ : list[int]
        The effective list of categorical feature indices used by the model.
    n_features_in_ : int
        The number of features seen during `fit()`.
    """

    def __init__(
        self,
        *,
        max_time: int | None = 360,
        eval_metric: str | None = None,
        presets: list[str] | str | None = None,
        device: Literal["cpu", "cuda", "auto"] = "auto",
        random_state: int | None | np.random.RandomState = None,
        categorical_feature_indices: list[int] | None = None,
        phe_init_args: dict | None = None,
        phe_fit_args: dict | None = None,
        n_ensemble_models: int = 20,
        n_estimators: int = 8,
        ignore_pretraining_limits: bool = False,
    ):
        super().__init__(
            max_time=max_time,
            eval_metric=eval_metric,
            presets=presets,
            device=device,
            random_state=random_state,
            categorical_feature_indices=categorical_feature_indices,
            phe_init_args=phe_init_args,
            phe_fit_args=phe_fit_args,
            n_ensemble_models=n_ensemble_models,
            n_estimators=n_estimators,
            ignore_pretraining_limits=ignore_pretraining_limits,
        )

        self._is_classifier = False

    def _more_tags(self) -> dict:
        return {"allow_nan": True, "non_deterministic": True}

    def __sklearn_tags__(self):
        tags = super().__sklearn_tags__()
        tags.estimator_type = "regressor"
        return tags

    def fit(
        self,
        X: pd.DataFrame | np.ndarray,
        y: pd.Series | np.ndarray,
        categorical_feature_indices: list[int] | None = None,
    ) -> AutoTabPFNRegressor:
        X, y = self._prepare_fit(
            X, y, categorical_feature_indices=categorical_feature_indices
        )
        super().fit(X, y)

        return self

    def predict(self, X: pd.DataFrame | np.ndarray) -> np.ndarray:
        check_is_fitted(self)
        X = validate_data(
            self,
            X,
            ensure_all_finite=False,
            reset=False,
        )
        preds = self.predictor_.predict(pd.DataFrame(X, columns=self._column_names))
        return preds.to_numpy()<|MERGE_RESOLUTION|>--- conflicted
+++ resolved
@@ -74,7 +74,9 @@
     n_ensemble_models : int, default=5
         The number of random TabPFN configurations to generate and include in the
         AutoGluon model zoo for ensembling. TabArena used 200 models for their final
-        evaluation.
+        evaluation. In the case of a single model, the model is not ensembled and the
+        model is fitted with the default hyperparameters (with optional `n_estimators`
+        and `ignore_pretraining_limits` parameters).
     n_estimators : int, default=8
         The number of internal transformers to ensemble within each individual TabPFN model.
         Higher values can improve performance but increase resource usage.
@@ -112,15 +114,6 @@
         n_estimators: int = 8,
         ignore_pretraining_limits: bool = False,
     ):
-<<<<<<< HEAD
-        if n_ensemble_models < 1:
-            raise ValueError(f"n_ensemble_models must be >= 1, got {n_ensemble_models}")
-
-        if max_time is not None and max_time <= 0:
-            raise ValueError("max_time must be a positive integer or None.")
-
-=======
->>>>>>> 8e3a9039
         self.max_time = max_time
         self.eval_metric = eval_metric
         self.presets = presets
@@ -232,42 +225,24 @@
         # Generate hyperparameter configurations for TabPFN Ensemble
 
         task_type = "multiclass" if self._is_classifier else "regression"
-<<<<<<< HEAD
 
         if self.n_ensemble_models > 1:
             rng = check_random_state(self.random_state)
             seed = rng.randint(np.iinfo(np.int32).max)
+
             tabpfn_configs = search_space_func(
                 task_type=task_type,
                 n_ensemble_models=self.n_ensemble_models,
                 n_estimators=self.n_estimators,
-                balance_probabilities=self.balance_probabilities,
                 ignore_pretraining_limits=self.ignore_pretraining_limits,
                 seed=seed,
+                **self.get_task_args_(),
             )
-
-        else:  # elif self.n_ensemble_models == 1:
+        else:
             tabpfn_configs = {
                 "n_estimators": self.n_estimators,
-                "balance_probabilities": None
-                if task_type == "regression"
-                else self.balance_probabilities,
                 "ignore_pretraining_limits": self.ignore_pretraining_limits,
             }
-
-=======
-        rng = check_random_state(self.random_state)
-        seed = rng.randint(np.iinfo(np.int32).max)
-
-        tabpfn_configs = search_space_func(
-            task_type=task_type,
-            n_ensemble_models=self.n_ensemble_models,
-            n_estimators=self.n_estimators,
-            ignore_pretraining_limits=self.ignore_pretraining_limits,
-            seed=seed,
-            **self.get_task_args_(),
-        )
->>>>>>> 8e3a9039
         hyperparameters = {TabPFNV2Model: tabpfn_configs}
 
         # Set GPU count
